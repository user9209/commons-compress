--- conflicted
+++ resolved
@@ -510,7 +510,6 @@
     }
 
     /**
-<<<<<<< HEAD
      * Gets the uncompressed size of the entry data.
      * @return the entry size
      */
@@ -534,10 +533,6 @@
     }
 
     /**
-     * Package private setter that sets the name using the raw bytes
-     * and the string created from it by guessing or suing the
-     * configured encoding.
-=======
      * Sets the name using the raw bytes and the string created from
      * it by guessing or using the configured encoding.
      * @param name the name to use created from the raw bytes using
@@ -545,7 +540,6 @@
      * @param rawName the bytes originally read as name from the
      * archive
      * @since Apache Commons Compress 1.2
->>>>>>> 5b494b51
      */
     protected void setName(String name, byte[] rawName) {
         setName(name);
