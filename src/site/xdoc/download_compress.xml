--- conflicted
+++ resolved
@@ -113,20 +113,6 @@
       </p>
     </subsection>
     </section>
-<<<<<<< HEAD
-    <section name="Apache Commons Compress 1.21 ">
-      <subsection name="Binaries">
-        <table>
-          <tr>
-              <td><a href="[preferred]/commons/compress/binaries/commons-compress-1.21-bin.tar.gz">commons-compress-1.21-bin.tar.gz</a></td>
-              <td><a href="https://www.apache.org/dist/commons/compress/binaries/commons-compress-1.21-bin.tar.gz.sha512">sha512</a></td>
-              <td><a href="https://www.apache.org/dist/commons/compress/binaries/commons-compress-1.21-bin.tar.gz.asc">pgp</a></td>
-          </tr>
-          <tr>
-              <td><a href="[preferred]/commons/compress/binaries/commons-compress-1.21-bin.zip">commons-compress-1.21-bin.zip</a></td>
-              <td><a href="https://www.apache.org/dist/commons/compress/binaries/commons-compress-1.21-bin.zip.sha512">sha512</a></td>
-              <td><a href="https://www.apache.org/dist/commons/compress/binaries/commons-compress-1.21-bin.zip.asc">pgp</a></td>
-=======
     <section name="Apache Commons Compress 1.23.0-SNAPSHOT ">
       <subsection name="Binaries">
         <table>
@@ -139,23 +125,12 @@
               <td><a href="[preferred]/commons/compress/binaries/commons-compress-1.23.0-SNAPSHOT-bin.zip">commons-compress-1.23.0-SNAPSHOT-bin.zip</a></td>
               <td><a href="https://downloads.apache.org/commons/compress/binaries/commons-compress-1.23.0-SNAPSHOT-bin.zip.sha512">sha512</a></td>
               <td><a href="https://downloads.apache.org/commons/compress/binaries/commons-compress-1.23.0-SNAPSHOT-bin.zip.asc">pgp</a></td>
->>>>>>> 2912dba4
           </tr>
         </table>
       </subsection>
       <subsection name="Source">
         <table>
           <tr>
-<<<<<<< HEAD
-              <td><a href="[preferred]/commons/compress/source/commons-compress-1.21-src.tar.gz">commons-compress-1.21-src.tar.gz</a></td>
-              <td><a href="https://www.apache.org/dist/commons/compress/source/commons-compress-1.21-src.tar.gz.sha512">sha512</a></td>
-              <td><a href="https://www.apache.org/dist/commons/compress/source/commons-compress-1.21-src.tar.gz.asc">pgp</a></td>
-          </tr>
-          <tr>
-              <td><a href="[preferred]/commons/compress/source/commons-compress-1.21-src.zip">commons-compress-1.21-src.zip</a></td>
-              <td><a href="https://www.apache.org/dist/commons/compress/source/commons-compress-1.21-src.zip.sha512">sha512</a></td>
-              <td><a href="https://www.apache.org/dist/commons/compress/source/commons-compress-1.21-src.zip.asc">pgp</a></td>
-=======
               <td><a href="[preferred]/commons/compress/source/commons-compress-1.23.0-SNAPSHOT-src.tar.gz">commons-compress-1.23.0-SNAPSHOT-src.tar.gz</a></td>
               <td><a href="https://downloads.apache.org/commons/compress/source/commons-compress-1.23.0-SNAPSHOT-src.tar.gz.sha512">sha512</a></td>
               <td><a href="https://downloads.apache.org/commons/compress/source/commons-compress-1.23.0-SNAPSHOT-src.tar.gz.asc">pgp</a></td>
@@ -164,7 +139,6 @@
               <td><a href="[preferred]/commons/compress/source/commons-compress-1.23.0-SNAPSHOT-src.zip">commons-compress-1.23.0-SNAPSHOT-src.zip</a></td>
               <td><a href="https://downloads.apache.org/commons/compress/source/commons-compress-1.23.0-SNAPSHOT-src.zip.sha512">sha512</a></td>
               <td><a href="https://downloads.apache.org/commons/compress/source/commons-compress-1.23.0-SNAPSHOT-src.zip.asc">pgp</a></td>
->>>>>>> 2912dba4
           </tr>
         </table>
       </subsection>
